--- conflicted
+++ resolved
@@ -6,10 +6,6 @@
 import astropy.units as u
 from astropy.nddata import *
 import scipy.ndimage.interpolation as sni
-<<<<<<< HEAD
-
-=======
->>>>>>> 3d5827f4
 
 def _fix_mask(data,mask):
     ismasked=isinstance(data,np.ma.MaskedArray)
@@ -23,10 +19,6 @@
 def rotate(data,angle):
     return sni.rotate(data,angle)
 
-<<<<<<< HEAD
-
-=======
->>>>>>> 3d5827f4
 @support_nddata
 def cut(data,wcs=None,mask=None,unit=None,lower=None,upper=None):
     mslab=slab(data,lower,upper)
