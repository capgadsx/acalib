--- conflicted
+++ resolved
@@ -5,28 +5,6 @@
 from astropy import log
 import astropy.units as u
 from astropy.nddata import *
-<<<<<<< HEAD
-
-
-def _fix_mask(data,mask):
-    ismasked=isinstance(data,np.ma.MaskedArray)
-    if ismasked and mask is None: 
-        return data
-    else:
-       return np.ma.MaskedArray(data,mask)     
-
-def _find_spectral(wcs):
-    axis_type=wcs.get_axis_types()
-    count=0
-    for aty in axis_type:
-        if aty['coordinate_type']=='spectral':
-           return count
-        count+=1
-    return None
-
-# TODO: Consider different axis for frequency
-def _moment(data,order,wcs,mask,unit):
-=======
 
 
 def _fix_mask(data,mask):
@@ -62,34 +40,10 @@
     return specview.sum(axis=(1,2))
 
 def moment(data,order,wcs=None,mask=None,unit=None,restfrq=None):
->>>>>>> f212972b
     if wcs is None:
         log.error("A world coordinate system (WCS) is needed")
         return None
     data=_fix_mask(data,mask)
-<<<<<<< HEAD
-    anum=_find_spectral(wcs)
-    if order==0:
-        delta=wcs.wcs.cdelt[anum]
-        newdata=data.sum(axis=data.ndim - 1 -anum)*delta
-        mywcs=wcs.dropaxis(anum)
-    else:
-        log.error("Order not supported")
-        return None
-    return NDData(newdata, uncertainty=None, mask=newdata.mask,wcs=mywcs, meta=None, unit=unit)
-   
-        
-@support_nddata
-# Should return a NDData
-def moment0(data,wcs=None,mask=None,unit=None):
-   return _moment(data,0,wcs,mask,unit)
-
-
-@support_nddata
-def rotate(data, angle):
-    return sni.rotate(data, angle)
-    
-=======
     dim=wcs.wcs.spec
     rdim=data.ndim - 1 - dim
     v=get_velocities(data,wcs,np.arange(data.shape[rdim]),restfrq)
@@ -129,7 +83,6 @@
 def moment2(data,wcs=None,mask=None,unit=None,restfrq=None):
     return moment(data,2,wcs,mask,unit,restfrq)
 
->>>>>>> f212972b
 
 @support_nddata
 def add_flux(data,flux,lower=None,upper=None):
@@ -157,8 +110,6 @@
     res=peak*(res/res.max())
     return res
 
-<<<<<<< HEAD
-=======
 @support_nddata
 def denoise(data,wcs=None,mask=None,unit=None,threshold=0.0):
       elms=data>threshold
@@ -183,7 +134,6 @@
     vec=vals[:,dim]*u.Hz
     return vec.to(u.km/u.s, equivalencies=eq)
 
->>>>>>> f212972b
 # TODO: extend to n-dimensions (only works for 3)
 @support_nddata
 def axes_ranges(data,wcs,lower=None,upper=None):
@@ -207,11 +157,7 @@
     ranges=[lvel.value,uvel.value,lwcs[1],uwcs[1],lwcs[0],uwcs[0]]
     return ranges
 
-<<<<<<< HEAD
-#TODO: try to merge with axes_ranges!
-=======
 #TODO: try to merge with axes_ranges and get_velocities!
->>>>>>> f212972b
 @support_nddata
 def axis_range(data,wcs,axis):
     lower=wcs.wcs_pix2world([[0,0,0]], 0) - wcs.wcs.cdelt/2.0
