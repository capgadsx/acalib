import scipy.ndimage as scnd
import numpy as np


from skimage.filters import threshold_otsu
from skimage.measure import label
from skimage.segmentation import clear_border
from skimage.measure import regionprops


from . import utils


def scale(inputCont, majorAxisTemplate):
    """
    Performs an scale of the images in the container acording to the indicated mayor axis.

    Parameters
    ----------
    inputCont : acalib.Container
        Container with the images to be scaled.

    mayorAxisTemplate : float
        Axis respect the scale will be performed on all the images of the container.

    Returns
    -------
    result : list
        List with the scaled images. 
    """
    scaledData = []

    for i in np.arange(len(inputCont.images)):
        prop = fits_props(inputCont.images[i].data)
        sc = majorAxisTemplate / prop['major']
        scaledData.append(scnd.zoom(prop['orig'], sc))
    return scaledData


def rotate(data, angle):
    """
    Performs an angle rotation over a list of images 

    Parameters
    ----------
    data : list
        List of (M,N,Z) numpy.ndarray images.
    angle : float
        Rotation reference angle that will be applied to all the images.

    Returns
    -------
    result : tuple
        Tuple with the list of rotated images and the list of rotation angles applied to each one.  
    """
    rotatedData = []
    angles = []

    for i in np.arange(len(data)):
        prop = img_props(data[i])
        angles.append(angle - prop['angle'])
        rotatedData.append(scnd.rotate(data[i], angles[-1], reshape=True))
    return rotatedData, angles


def _rotation_limits(img, angle):
    if angle > 0:
        cx, cy = np.nonzero(np.array(img.T))
    else:
        cx, cy = np.nonzero(np.array(img))

    upper = (cx[0], cy[0])
    lower = (cx[-1], cy[-1])

    return upper, lower


def crop_and_align(data, angles):
    """
    Performs crop and alignment of a list of data cubes.

    Parameters
    ----------
    data : list
        List of astronomical data cubes (numpy.ndarray).
        
    angles : list
        List of angles (float) to perform alignment.

    Returns
    -------
    result : list
        List of *aligned* astronomical data cubes (numpy.ndarray).
    """
    alignedData = []
    shapes = []

    for i in np.arange(len(data)):
        upper, lower = _rotation_limits(data[i], angles[i])
        crop = data[i][upper[1]:lower[1], upper[1]:lower[1]]
        shapes.append(list(crop.shape))

        alignedData.append(crop)

    minShape = tuple(np.amin(shapes, axis=0))

    for i in np.arange(len(alignedData)):
        dxl = int((alignedData[i].shape[0] - minShape[0]) / 2)
        dxr = int((alignedData[i].shape[0] + minShape[0]) / 2)
        dyu = int((alignedData[i].shape[1] - minShape[1]) / 2)
        dyd = int((alignedData[i].shape[1] + minShape[1]) / 2)
       
        alignedData[i] = alignedData[i][dxl:dxr, dyu:dyd]

    return alignedData


def standarize(data):
    """
    Standarize astronomical data cubes in the 0-1 range.

    Parameters
    ----------
    data : numpy.ndarray or astropy.nddata.NDData
        Astronomical data cube.

    Returns
    -------
    result : tuple
        Tuple containing the standarized numpy.ndarray or astropy.nddata.NDData cube, the factor scale y_fact and the shift y_min.
    """
    y_min = data.min()
    res = data - y_min
    y_fact = res.sum()
    res = res / y_fact
    return (res, y_fact, y_min)


def unstandarize(data, a, b):
    """
    Unstandarize the astronomical data cube: :math:`a \cdot data + b`.

    Parameters
    ----------
    data : numpy.ndarray or astropy.nddata.NDData
        Astronomical data cube.
    a : float
        Scale value.
    b : float
        Shift value.

    Returns
    ------- 
    result : numpy.ndarray or astropy.nddata.NDData
        Unstandarized astronomical cube.
    """
    return a*data+b


def add(data, flux, lower, upper):
    """
    Adds flux to a sub-cube of an astronomical data cube.

    Parameters
    ----------
    data : numpy.ndarray or astropy.nddata.NDData
        Astronomical data cube.
    flux : numpy.ndarray
        Flux added to the cube.
    lower : float
        Lower bound of the sub-cube to which flux will be added. 
    upper : float
        Upper bound of the sub-cube to which flux will be added.
    """

    data_slab, flux_slab = matching_slabs(data, flux, lower, upper)
    data[data_slab] += flux[flux_slab]


def denoise(data, threshold):
    """
    Performs denoising of data cube, thresholding over the threshold value.

    Parameters
    ----------
    data : numpy.ndarray or astropy.nddata.NDData
        Astronomical data cube.
    threshold : float
        Threshold value used for denoising.

    Returns
    -------
    result : numpy.ndarray
        Denoised (thresholded) astronomical data cube.
    """

    elms = data > threshold
    newdata = np.zeros(data.shape)
    newdata[elms] = data[elms]
    return newdata


def fits_props(img):
    """
    Extracts properties information of the astronomical data cube.

    Parameters
    ----------
    img : numpy.ndarray
        Astronomical data cube.

    Returns
    -------
    result : dict
        Dictionary with properties of the image: *centroid*, *major*, *minor*, *ratio*, *angle*, *area*, *img*, *clr*, *label*, *orig*.
    """
    flt = threshold_otsu(img)
    otsu = img >= flt
    clr = clear_border(otsu)

    # label image regions
    label_image, nlabel = label(clr, return_num=True)
    borders = np.logical_xor(otsu, clr)
    label_image[borders] = -1

    props = regionprops(label_image)

    ratios = []
    areas = []

    for i in props:
        if i.major_axis_length > 0:
            ratios.append(i.minor_axis_length / i.major_axis_length)
            areas.append(i.area)
        else:
            ratios.append(0)
            areas.append(0)

    if len(props) > 1:
        pos = np.argmax(areas)
    else:
        pos = 0
    
    properties = {'centroid': props[pos].centroid, 'major': props[pos].major_axis_length,
                  'minor': props[pos].minor_axis_length, 'ratio': ratios[pos],
                  'angle': props[pos].orientation, 'area': props[pos].area, 'img': props[pos].image,
                  'clr': clr, 'label': label_image, 'orig': img}
    return properties
<<<<<<< HEAD


def img_props(img):
    flt = threshold_otsu(img)
    otsu = img >= flt
    clr = clear_border(otsu)

    # label image regions
    label_image, nlabel = label(clr, return_num=True)
    borders = np.logical_xor(otsu, clr)
    label_image[borders] = -1

    props = regionprops(label_image)

    ratios = []
    areas = []

    for i in props:
        if i.major_axis_length > 0:
            ratios.append(i.minor_axis_length / i.major_axis_length)
            areas.append(i.area)
        else:
            ratios.append(0)
            areas.append(0)

    if len(props) > 1:
        pos = areas.index(max(areas))
    else:
        pos = 0

    properties = {'centroid': props[pos].centroid, 'major': props[pos].major_axis_length,
                  'minor': props[pos].minor_axis_length, 'ratio': ratios[pos],
                  'angle': props[pos].orientation, 'area': props[pos].area, 'img': props[pos].image,
                  'clr': clr, 'label': label_image, 'orig': img}

    return properties
=======
>>>>>>> b6d88632
<|MERGE_RESOLUTION|>--- conflicted
+++ resolved
@@ -246,42 +246,3 @@
                   'angle': props[pos].orientation, 'area': props[pos].area, 'img': props[pos].image,
                   'clr': clr, 'label': label_image, 'orig': img}
     return properties
-<<<<<<< HEAD
-
-
-def img_props(img):
-    flt = threshold_otsu(img)
-    otsu = img >= flt
-    clr = clear_border(otsu)
-
-    # label image regions
-    label_image, nlabel = label(clr, return_num=True)
-    borders = np.logical_xor(otsu, clr)
-    label_image[borders] = -1
-
-    props = regionprops(label_image)
-
-    ratios = []
-    areas = []
-
-    for i in props:
-        if i.major_axis_length > 0:
-            ratios.append(i.minor_axis_length / i.major_axis_length)
-            areas.append(i.area)
-        else:
-            ratios.append(0)
-            areas.append(0)
-
-    if len(props) > 1:
-        pos = areas.index(max(areas))
-    else:
-        pos = 0
-
-    properties = {'centroid': props[pos].centroid, 'major': props[pos].major_axis_length,
-                  'minor': props[pos].minor_axis_length, 'ratio': ratios[pos],
-                  'angle': props[pos].orientation, 'area': props[pos].area, 'img': props[pos].image,
-                  'clr': clr, 'label': label_image, 'orig': img}
-
-    return properties
-=======
->>>>>>> b6d88632
