--- conflicted
+++ resolved
@@ -50,13 +50,8 @@
     def run(self, data):
         """        
         Parameters
-<<<<<<< HEAD
         ----------
         data : (M,N) numpy.ndarray or astropy.nddata.NDData or astropy.nddata.NDDataRef
-=======
-        ----------        
-        data : (M,N) numpy.ndarray or astropy.nddata.NDData
->>>>>>> ced80720
             Velocity collapsed image
         
         Returns
