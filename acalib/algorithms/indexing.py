--- conflicted
+++ resolved
@@ -44,13 +44,8 @@
             Run the indexing algorithm on a given data cube.
 
             Parameters
-<<<<<<< HEAD
             ----------
-            data : (M,N,Z) numpy.ndarray or astropy.nddata.NDData or astropy.nddata.NDData
-=======
-            ----------            
-            data : (M,N,Z) numpy.ndarray or astropy.nddata.NDData
->>>>>>> 6bf194a6
+            data : (M,N,Z) numpy.ndarray or astropy.nddata.NDData or astropy.nddata.NDDataRef
                 Astronomical data cube.
 
             Returns
