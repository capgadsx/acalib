--- conflicted
+++ resolved
@@ -4,9 +4,6 @@
 
 
 class Indexing(Algorithm):
-<<<<<<< HEAD
-
-=======
     """
     Perform an unsupervised region of interest detection and extract shape features.
 
@@ -31,7 +28,6 @@
     .. [1] Araya, M., Candia, G., Gregorio, R., Mendoza, M., & Solar, M. (2016). Indexing data cubes for content-based searches in radio astronomy. Astronomy and Computing, 14, 23-34.
     
     """
->>>>>>> 9e4e153e
     def default_params(self):
         if 'P' not in self.config:
             self.config['P'] = 0.05
@@ -70,14 +66,8 @@
 
         pp_slices = []
         for slice in slices:
-<<<<<<< HEAD
-            pp_slice = acalib.core.vel_stacking(data.data, slice)
-            labeled_images = acalib.core.gaussian_mix(pp_slice, prob=self.config["P"],
-                                                      precision=self.config["PRECISION"])
-=======
             pp_slice = acalib.core.vel_stacking(data, slice)
             labeled_images = gms.run(pp_slice)
->>>>>>> 9e4e153e
 
             if wcs is not None:
                 freq_min = float(wcs.all_pix2world(0, 0, slice.start, 1)[2])
