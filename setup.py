from setuptools import setup, find_packages
from setuptools.command.install import install
from shutil import copyfile

import os
import glob

import sys
import subprocess 

def check_build():
    good_commands = ('develop', 'sdist', 'build', 'build_ext', 'build_py',
                     'build_clib', 'build_scripts', 'bdist_wheel', 'bdist_rpm',
                     'bdist_wininst', 'bdist_msi', 'bdist_mpkg')

    for command in good_commands:
        if command in sys.argv[1::]:
            return True

def build_and_move(path):
    print("Building: {}".format(path))
    cwd = os.getcwd()
    rel_module = path
    module_dir = os.path.join(cwd, rel_module)
    os.chdir(module_dir)
    subprocess.call(["python","setup.py", "build"])

    for fbuilded in glob.glob("build/lib*/*.so"):
        dest_directory = os.getcwd() + '/' + os.path.basename(fbuilded)
        copyfile(fbuilded, dest_directory)

    os.chdir(cwd)


def setup_package():
    if "--force" in sys.argv:
        run_build = True
    else:
        run_build = False
    #Building packages
    if check_build() or run_build:
        build_and_move('acalib/core/_morph')

    setup(
        name = "acalib",
        version = "0.1.0",
        description = "Advanced Computing for Astronomy Library",
        url = "https://github.com/ChileanVirtualObservatory/ACALIB",
        author = "CSRG",
        author_email = 'contact@lirae.cl',
        classifiers = [
            'Intended Audience :: Science/Research',

            'Topic :: Scientific/Engineering :: Astronomy',

            'Programming Language :: Python :: 2.7',
            'Programming Language :: Python :: 3.6'
            ],
        
        zip_safe = False,
        packages = find_packages(),
        include_package_data = True,
        setup_requires = ['numpy>=1.8', 'cython>=0.18'],
        install_requires = ['numpy>=1.11.2', 'astropy>=1.2', 'cython>=0.18',
                            'matplotlib>=1.5', 'scipy>=0.18',
<<<<<<< HEAD
                            'scikit-image>=0.13', 'urllib3', 'pycupid', 'dask', 'distributed']
=======
                            'scikit-image>=0.12', 'urllib3', 'pycupid']
>>>>>>> 6bf194a6
    )





setup_package()<|MERGE_RESOLUTION|>--- conflicted
+++ resolved
@@ -63,11 +63,8 @@
         setup_requires = ['numpy>=1.8', 'cython>=0.18'],
         install_requires = ['numpy>=1.11.2', 'astropy>=1.2', 'cython>=0.18',
                             'matplotlib>=1.5', 'scipy>=0.18',
-<<<<<<< HEAD
                             'scikit-image>=0.13', 'urllib3', 'pycupid', 'dask', 'distributed']
-=======
-                            'scikit-image>=0.12', 'urllib3', 'pycupid']
->>>>>>> 6bf194a6
+
     )
 
 
